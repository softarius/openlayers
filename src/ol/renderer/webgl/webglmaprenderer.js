// FIXME check against gl.getParameter(webgl.MAX_TEXTURE_SIZE)

goog.provide('ol.renderer.webgl.Map');

goog.require('goog.array');
goog.require('goog.asserts');
goog.require('goog.dom');
goog.require('goog.dom.TagName');
goog.require('goog.events');
goog.require('goog.events.Event');
goog.require('goog.log');
goog.require('goog.log.Logger');
goog.require('goog.object');
goog.require('goog.style');
goog.require('goog.webgl');
goog.require('ol.FrameState');
goog.require('ol.Tile');
goog.require('ol.css');
goog.require('ol.layer.Image');
goog.require('ol.layer.Tile');
goog.require('ol.render.Event');
goog.require('ol.render.EventType');
goog.require('ol.renderer.Map');
goog.require('ol.renderer.webgl.ImageLayer');
goog.require('ol.renderer.webgl.Layer');
goog.require('ol.renderer.webgl.TileLayer');
goog.require('ol.source.State');
goog.require('ol.structs.LRUCache');
goog.require('ol.structs.PriorityQueue');
goog.require('ol.webgl');
goog.require('ol.webgl.Context');
goog.require('ol.webgl.WebGLContextEventType');


/**
 * @define {number} Texture cache high water mark.
 */
ol.WEBGL_TEXTURE_CACHE_HIGH_WATER_MARK = 1024;


/**
 * @typedef {{magFilter: number, minFilter: number, texture: WebGLTexture}}
 */
ol.renderer.webgl.TextureCacheEntry;



/**
 * @constructor
 * @extends {ol.renderer.Map}
 * @param {Element} container Container.
 * @param {ol.Map} map Map.
 */
ol.renderer.webgl.Map = function(container, map) {

  goog.base(this, container, map);

  /**
   * @private
   * @type {HTMLCanvasElement}
   */
  this.canvas_ = /** @type {HTMLCanvasElement} */
      (goog.dom.createElement(goog.dom.TagName.CANVAS));
  this.canvas_.style.width = '100%';
  this.canvas_.style.height = '100%';
  this.canvas_.className = ol.css.CLASS_UNSELECTABLE;
  goog.dom.insertChildAt(container, this.canvas_, 0);

  /**
   * @private
   * @type {HTMLCanvasElement}
   */
  this.clipTileCanvas_ = /** @type {HTMLCanvasElement} */
      (goog.dom.createElement(goog.dom.TagName.CANVAS));

  /**
   * @private
   * @type {ol.Size}
   */
  this.clipTileCanvasSize_ = [0, 0];

  /**
   * @private
   * @type {CanvasRenderingContext2D}
   */
  this.clipTileContext_ = /** @type {CanvasRenderingContext2D} */
      (this.clipTileCanvas_.getContext('2d'));

  /**
   * @private
   * @type {boolean}
   */
  this.renderedVisible_ = true;

  /**
   * @private
   * @type {WebGLRenderingContext}
   */
  this.gl_ = ol.webgl.getContext(this.canvas_, {
    antialias: true,
    depth: false,
    failIfMajorPerformanceCaveat: true,
    preserveDrawingBuffer: false,
    stencil: true
  });
  goog.asserts.assert(!goog.isNull(this.gl_));

  /**
   * @private
   * @type {ol.webgl.Context}
   */
  this.context_ = new ol.webgl.Context(this.canvas_, this.gl_);

  goog.events.listen(this.canvas_, ol.webgl.WebGLContextEventType.LOST,
      this.handleWebGLContextLost, false, this);
  goog.events.listen(this.canvas_, ol.webgl.WebGLContextEventType.RESTORED,
      this.handleWebGLContextRestored, false, this);

  /**
   * @private
   * @type {ol.structs.LRUCache}
   */
  this.textureCache_ = new ol.structs.LRUCache();

  /**
   * @private
   * @type {ol.Coordinate}
   */
  this.focus_ = null;

  /**
   * @private
   * @type {ol.structs.PriorityQueue.<Array>}
   */
  this.tileTextureQueue_ = new ol.structs.PriorityQueue(
      /**
       * @param {Array.<*>} element Element.
       * @return {number} Priority.
       */
      goog.bind(
          /**
           * @param {Array.<*>} element Element.
           * @return {number} Priority.
           * @this {ol.renderer.webgl.Map}
           */
          function(element) {
            var tileCenter = /** @type {ol.Coordinate} */ (element[1]);
            var tileResolution = /** @type {number} */ (element[2]);
            var deltaX = tileCenter[0] - this.focus_[0];
            var deltaY = tileCenter[1] - this.focus_[1];
            return 65536 * Math.log(tileResolution) +
                Math.sqrt(deltaX * deltaX + deltaY * deltaY) / tileResolution;
          }, this),
      /**
       * @param {Array} element Element.
       * @return {string} Key.
       */
      function(element) {
        return /** @type {ol.Tile} */ (element[0]).getKey();
      });

  /**
   * @private
   * @type {ol.PostRenderFunction}
   */
  this.loadNextTileTexture_ = goog.bind(
      function(map, frameState) {
        if (!this.tileTextureQueue_.isEmpty()) {
          this.tileTextureQueue_.reprioritize();
          var element = this.tileTextureQueue_.dequeue();
          var tile = /** @type {ol.Tile} */ (element[0]);
          var tileWidth = /** @type {number} */ (element[3]);
          var tileHeight = /** @type {number} */ (element[4]);
          var tileGutter = /** @type {number} */ (element[5]);
          this.bindTileTexture(tile,
              tileWidth, tileHeight, tileGutter,
              goog.webgl.LINEAR, goog.webgl.LINEAR);
        }
      }, this);

  /**
   * @private
   * @type {number}
   */
  this.textureCacheFrameMarkerCount_ = 0;

  this.initializeGL_();

};
goog.inherits(ol.renderer.webgl.Map, ol.renderer.Map);


/**
 * @param {ol.Tile} tile Tile.
 * @param {number} tileWidth Tile width.
 * @param {number} tileHeight Tile height.
 * @param {number} tileGutter Tile gutter.
 * @param {number} magFilter Mag filter.
 * @param {number} minFilter Min filter.
 */
ol.renderer.webgl.Map.prototype.bindTileTexture =
    function(tile, tileWidth, tileHeight, tileGutter, magFilter, minFilter) {
  var gl = this.getGL();
  var tileKey = tile.getKey();
  if (this.textureCache_.containsKey(tileKey)) {
    var textureCacheEntry = /** @type {ol.renderer.webgl.TextureCacheEntry} */
        (this.textureCache_.get(tileKey));
    gl.bindTexture(goog.webgl.TEXTURE_2D, textureCacheEntry.texture);
    if (textureCacheEntry.magFilter != magFilter) {
      gl.texParameteri(
          goog.webgl.TEXTURE_2D, goog.webgl.TEXTURE_MAG_FILTER, magFilter);
      textureCacheEntry.magFilter = magFilter;
    }
    if (textureCacheEntry.minFilter != minFilter) {
      gl.texParameteri(
          goog.webgl.TEXTURE_2D, goog.webgl.TEXTURE_MAG_FILTER, minFilter);
      textureCacheEntry.minFilter = minFilter;
    }
  } else {
    var texture = gl.createTexture();
    gl.bindTexture(goog.webgl.TEXTURE_2D, texture);
    if (tileGutter > 0) {
      var clipTileCanvas = this.clipTileCanvas_;
      var clipTileCanvasSize = this.clipTileCanvasSize_;
      var clipTileContext = this.clipTileContext_;
      if (clipTileCanvasSize[0] != tileWidth ||
          clipTileCanvasSize[1] != tileHeight) {
        clipTileCanvas.width = tileWidth;
        clipTileCanvas.height = tileHeight;
        clipTileCanvasSize[0] = tileWidth;
        clipTileCanvasSize[1] = tileHeight;
      } else {
        clipTileContext.clearRect(0, 0, tileWidth, tileHeight);
      }
      clipTileContext.drawImage(tile.getImage(), tileGutter, tileGutter,
          tileWidth, tileHeight, 0, 0, tileWidth, tileHeight);
      gl.texImage2D(goog.webgl.TEXTURE_2D, 0,
          goog.webgl.RGBA, goog.webgl.RGBA,
          goog.webgl.UNSIGNED_BYTE, clipTileCanvas);
    } else {
      gl.texImage2D(goog.webgl.TEXTURE_2D, 0,
          goog.webgl.RGBA, goog.webgl.RGBA,
          goog.webgl.UNSIGNED_BYTE, tile.getImage());
    }
    gl.texParameteri(
        goog.webgl.TEXTURE_2D, goog.webgl.TEXTURE_MAG_FILTER, magFilter);
    gl.texParameteri(
        goog.webgl.TEXTURE_2D, goog.webgl.TEXTURE_MIN_FILTER, minFilter);
    gl.texParameteri(goog.webgl.TEXTURE_2D, goog.webgl.TEXTURE_WRAP_S,
        goog.webgl.CLAMP_TO_EDGE);
    gl.texParameteri(goog.webgl.TEXTURE_2D, goog.webgl.TEXTURE_WRAP_T,
        goog.webgl.CLAMP_TO_EDGE);
    this.textureCache_.set(tileKey, {
      texture: texture,
      magFilter: magFilter,
      minFilter: minFilter
    });
  }
};


/**
 * @inheritDoc
 */
ol.renderer.webgl.Map.prototype.createLayerRenderer = function(layer) {
  if (layer instanceof ol.layer.Tile) {
    return new ol.renderer.webgl.TileLayer(this, layer);
  } else if (layer instanceof ol.layer.Image) {
    return new ol.renderer.webgl.ImageLayer(this, layer);
  } else {
    goog.asserts.fail();
    return null;
  }
};


/**
 * @param {ol.render.EventType} type Event type.
 * @param {ol.FrameState} frameState Frame state.
 * @private
 */
ol.renderer.webgl.Map.prototype.dispatchComposeEvent_ =
    function(type, frameState) {
  var map = this.getMap();
  var context = this.getContext();
  if (map.hasListener(type)) {
    var composeEvent = new ol.render.Event(
        type, map, null, frameState, null, context);
    map.dispatchEvent(composeEvent);
  }
};


/**
 * @inheritDoc
 */
ol.renderer.webgl.Map.prototype.disposeInternal = function() {
  var gl = this.getGL();
  if (!gl.isContextLost()) {
    this.textureCache_.forEach(
        /**
         * @param {ol.renderer.webgl.TextureCacheEntry} textureCacheEntry
         *     Texture cache entry.
         */
        function(textureCacheEntry) {
          if (!goog.isNull(textureCacheEntry)) {
            gl.deleteTexture(textureCacheEntry.texture);
          }
        });
  }
  goog.dispose(this.context_);
  goog.base(this, 'disposeInternal');
};


/**
 * @param {ol.Map} map Map.
 * @param {ol.FrameState} frameState Frame state.
 * @private
 */
ol.renderer.webgl.Map.prototype.expireCache_ = function(map, frameState) {
  var gl = this.getGL();
  var textureCacheEntry;
  while (this.textureCache_.getCount() - this.textureCacheFrameMarkerCount_ >
      ol.WEBGL_TEXTURE_CACHE_HIGH_WATER_MARK) {
    textureCacheEntry = /** @type {?ol.renderer.webgl.TextureCacheEntry} */
        (this.textureCache_.peekLast());
    if (goog.isNull(textureCacheEntry)) {
      if (+this.textureCache_.peekLastKey() == frameState.index) {
        break;
      } else {
        --this.textureCacheFrameMarkerCount_;
      }
    } else {
      gl.deleteTexture(textureCacheEntry.texture);
    }
    this.textureCache_.pop();
  }
};


/**
 * @return {ol.webgl.Context}
 */
ol.renderer.webgl.Map.prototype.getContext = function() {
  return this.context_;
};


/**
 * @return {WebGLRenderingContext} GL.
 */
ol.renderer.webgl.Map.prototype.getGL = function() {
  return this.gl_;
};


/**
 * @return {ol.structs.PriorityQueue.<Array>} Tile texture queue.
 */
ol.renderer.webgl.Map.prototype.getTileTextureQueue = function() {
  return this.tileTextureQueue_;
};


/**
 * @param {ol.layer.Layer} layer Layer.
 * @return {ol.renderer.webgl.Layer} WebGL layer renderer.
 */
ol.renderer.webgl.Map.prototype.getWebGLLayerRenderer = function(layer) {
  var layerRenderer = this.getLayerRenderer(layer);
  goog.asserts.assertInstanceof(layerRenderer, ol.renderer.webgl.Layer);
  return /** @type {ol.renderer.webgl.Layer} */ (layerRenderer);
};


/**
 * @param {goog.events.Event} event Event.
 * @protected
 */
ol.renderer.webgl.Map.prototype.handleWebGLContextLost = function(event) {
  event.preventDefault();
  this.textureCache_.clear();
  this.textureCacheFrameMarkerCount_ = 0;
<<<<<<< HEAD
  goog.object.forEach(this.getLayerRenderers(),
      /**
       * @param {ol.renderer.Layer} layerRenderer Layer renderer.
       * @param {string} key Key.
       * @param {Object.<string, ol.renderer.Layer>} object Object.
       */
      function(layerRenderer, key, object) {
        goog.asserts.assertInstanceof(layerRenderer, ol.renderer.webgl.Layer);
        var webGLLayerRenderer = /** @type {ol.renderer.webgl.Layer} */
            (layerRenderer);
        webGLLayerRenderer.handleWebGLContextLost();
      });
=======
  goog.object.forEach(this.getLayerRenderers(), function(layerRenderer) {
    goog.asserts.assertInstanceof(layerRenderer, ol.renderer.webgl.Layer);
    layerRenderer.handleWebGLContextLost();
  });
>>>>>>> b242756f
};


/**
 * @protected
 */
ol.renderer.webgl.Map.prototype.handleWebGLContextRestored = function() {
  this.initializeGL_();
  this.getMap().render();
};


/**
 * @private
 */
ol.renderer.webgl.Map.prototype.initializeGL_ = function() {
  var gl = this.gl_;
  gl.activeTexture(goog.webgl.TEXTURE0);
  gl.blendFuncSeparate(
      goog.webgl.SRC_ALPHA, goog.webgl.ONE_MINUS_SRC_ALPHA,
      goog.webgl.ONE, goog.webgl.ONE_MINUS_SRC_ALPHA);
  gl.disable(goog.webgl.CULL_FACE);
  gl.disable(goog.webgl.DEPTH_TEST);
  gl.disable(goog.webgl.SCISSOR_TEST);
  gl.disable(goog.webgl.STENCIL_TEST);
};


/**
 * @param {ol.Tile} tile Tile.
 * @return {boolean} Is tile texture loaded.
 */
ol.renderer.webgl.Map.prototype.isTileTextureLoaded = function(tile) {
  return this.textureCache_.containsKey(tile.getKey());
};


/**
 * @private
 * @type {goog.log.Logger}
 */
ol.renderer.webgl.Map.prototype.logger_ =
    goog.log.getLogger('ol.renderer.webgl.Map');


/**
 * @inheritDoc
 */
ol.renderer.webgl.Map.prototype.renderFrame = function(frameState) {

  var context = this.getContext();
  var gl = this.getGL();

  if (gl.isContextLost()) {
    return false;
  }

  if (goog.isNull(frameState)) {
    if (this.renderedVisible_) {
      goog.style.setElementShown(this.canvas_, false);
      this.renderedVisible_ = false;
    }
    return false;
  }

  this.focus_ = frameState.focus;

  this.textureCache_.set((-frameState.index).toString(), null);
  ++this.textureCacheFrameMarkerCount_;

  /** @type {Array.<ol.layer.Layer>} */
  var layersToDraw = [];
  var layersArray = frameState.layersArray;
  var viewResolution = frameState.view2DState.resolution;
  var i, ii, layer, layerRenderer, layerState;
  for (i = 0, ii = layersArray.length; i < ii; ++i) {
    layer = layersArray[i];
<<<<<<< HEAD
=======
    layerRenderer = this.getLayerRenderer(layer);
    goog.asserts.assertInstanceof(layerRenderer, ol.renderer.webgl.Layer);
>>>>>>> b242756f
    layerState = frameState.layerStates[goog.getUid(layer)];
    if (layerState.visible &&
        layerState.sourceState == ol.source.State.READY &&
        viewResolution < layerState.maxResolution &&
        viewResolution >= layerState.minResolution) {
      layersToDraw.push(layer);
    }
  }

  for (i = 0, ii = layersToDraw.length; i < ii; ++i) {
    layer = layersToDraw[i];
    layerRenderer = this.getWebGLLayerRenderer(layer);
    layerState = frameState.layerStates[goog.getUid(layer)];
    layerRenderer.prepareFrame(frameState, layerState);
  }

  var size = frameState.size;
  if (this.canvas_.width != size[0] || this.canvas_.height != size[1]) {
    this.canvas_.width = size[0];
    this.canvas_.height = size[1];
  }

  gl.bindFramebuffer(goog.webgl.FRAMEBUFFER, null);

  gl.clearColor(0, 0, 0, 0);
  gl.clear(goog.webgl.COLOR_BUFFER_BIT);
  gl.enable(goog.webgl.BLEND);
  gl.viewport(0, 0, this.canvas_.width, this.canvas_.height);

  this.dispatchComposeEvent_(ol.render.EventType.PRECOMPOSE, frameState);

  for (i = 0, ii = layersToDraw.length; i < ii; ++i) {
    layer = layersToDraw[i];
    layerState = frameState.layerStates[goog.getUid(layer)];
<<<<<<< HEAD
    layerRenderer = this.getWebGLLayerRenderer(layer);
    layerRenderer.composeFrame(frameState, layerState, context);
=======
    if (!layerState.visible ||
        layerState.sourceState != ol.source.State.READY ||
        viewResolution >= layerState.maxResolution ||
        viewResolution < layerState.minResolution) {
      continue;
    }
    var useColor =
        layerState.brightness ||
        layerState.contrast != 1 ||
        layerState.hue ||
        layerState.saturation != 1;

    var fragmentShader, vertexShader;
    if (useColor) {
      fragmentShader = ol.renderer.webgl.map.shader.ColorFragment.getInstance();
      vertexShader = ol.renderer.webgl.map.shader.ColorVertex.getInstance();
    } else {
      fragmentShader =
          ol.renderer.webgl.map.shader.DefaultFragment.getInstance();
      vertexShader = ol.renderer.webgl.map.shader.DefaultVertex.getInstance();
    }

    var program = this.getProgram(fragmentShader, vertexShader);
    if (program != currentProgram) {

      gl.useProgram(program);
      currentProgram = program;

      if (useColor) {
        if (goog.isNull(this.colorLocations_)) {
          locations =
              new ol.renderer.webgl.map.shader.Color.Locations(gl, program);
          this.colorLocations_ = locations;
        } else {
          locations = this.colorLocations_;
        }
      } else {
        if (goog.isNull(this.defaultLocations_)) {
          locations =
              new ol.renderer.webgl.map.shader.Default.Locations(gl, program);
          this.defaultLocations_ = locations;
        } else {
          locations = this.defaultLocations_;
        }
      }

      gl.enableVertexAttribArray(locations.a_position);
      gl.vertexAttribPointer(
          locations.a_position, 2, goog.webgl.FLOAT, false, 16, 0);
      gl.enableVertexAttribArray(locations.a_texCoord);
      gl.vertexAttribPointer(
          locations.a_texCoord, 2, goog.webgl.FLOAT, false, 16, 8);
      gl.uniform1i(locations.u_texture, 0);

    }

    layerRenderer = this.getLayerRenderer(layer);
    goog.asserts.assertInstanceof(layerRenderer, ol.renderer.webgl.Layer);
    gl.uniformMatrix4fv(
        locations.u_texCoordMatrix, false, layerRenderer.getTexCoordMatrix());
    gl.uniformMatrix4fv(locations.u_projectionMatrix, false,
        layerRenderer.getProjectionMatrix());
    if (useColor) {
      gl.uniformMatrix4fv(locations.u_colorMatrix, false,
          layerRenderer.getColorMatrix(
              layerState.brightness,
              layerState.contrast,
              layerState.hue,
              layerState.saturation
          ));
    }
    gl.uniform1f(locations.u_opacity, layerState.opacity);
    gl.bindTexture(goog.webgl.TEXTURE_2D, layerRenderer.getTexture());
    gl.drawArrays(goog.webgl.TRIANGLE_STRIP, 0, 4);

>>>>>>> b242756f
  }

  if (!this.renderedVisible_) {
    goog.style.setElementShown(this.canvas_, true);
    this.renderedVisible_ = true;
  }

  this.calculateMatrices2D(frameState);

  if (this.textureCache_.getCount() - this.textureCacheFrameMarkerCount_ >
      ol.WEBGL_TEXTURE_CACHE_HIGH_WATER_MARK) {
    frameState.postRenderFunctions.push(goog.bind(this.expireCache_, this));
  }

  if (!this.tileTextureQueue_.isEmpty()) {
    frameState.postRenderFunctions.push(this.loadNextTileTexture_);
    frameState.animate = true;
  }

  this.dispatchComposeEvent_(ol.render.EventType.POSTCOMPOSE, frameState);

  this.scheduleRemoveUnusedLayerRenderers(frameState);

};<|MERGE_RESOLUTION|>--- conflicted
+++ resolved
@@ -364,17 +364,6 @@
 
 
 /**
- * @param {ol.layer.Layer} layer Layer.
- * @return {ol.renderer.webgl.Layer} WebGL layer renderer.
- */
-ol.renderer.webgl.Map.prototype.getWebGLLayerRenderer = function(layer) {
-  var layerRenderer = this.getLayerRenderer(layer);
-  goog.asserts.assertInstanceof(layerRenderer, ol.renderer.webgl.Layer);
-  return /** @type {ol.renderer.webgl.Layer} */ (layerRenderer);
-};
-
-
-/**
  * @param {goog.events.Event} event Event.
  * @protected
  */
@@ -382,7 +371,6 @@
   event.preventDefault();
   this.textureCache_.clear();
   this.textureCacheFrameMarkerCount_ = 0;
-<<<<<<< HEAD
   goog.object.forEach(this.getLayerRenderers(),
       /**
        * @param {ol.renderer.Layer} layerRenderer Layer renderer.
@@ -395,12 +383,6 @@
             (layerRenderer);
         webGLLayerRenderer.handleWebGLContextLost();
       });
-=======
-  goog.object.forEach(this.getLayerRenderers(), function(layerRenderer) {
-    goog.asserts.assertInstanceof(layerRenderer, ol.renderer.webgl.Layer);
-    layerRenderer.handleWebGLContextLost();
-  });
->>>>>>> b242756f
 };
 
 
@@ -478,11 +460,6 @@
   var i, ii, layer, layerRenderer, layerState;
   for (i = 0, ii = layersArray.length; i < ii; ++i) {
     layer = layersArray[i];
-<<<<<<< HEAD
-=======
-    layerRenderer = this.getLayerRenderer(layer);
-    goog.asserts.assertInstanceof(layerRenderer, ol.renderer.webgl.Layer);
->>>>>>> b242756f
     layerState = frameState.layerStates[goog.getUid(layer)];
     if (layerState.visible &&
         layerState.sourceState == ol.source.State.READY &&
@@ -494,7 +471,8 @@
 
   for (i = 0, ii = layersToDraw.length; i < ii; ++i) {
     layer = layersToDraw[i];
-    layerRenderer = this.getWebGLLayerRenderer(layer);
+    layerRenderer = this.getLayerRenderer(layer);
+    goog.asserts.assertInstanceof(layerRenderer, ol.renderer.webgl.Layer);
     layerState = frameState.layerStates[goog.getUid(layer)];
     layerRenderer.prepareFrame(frameState, layerState);
   }
@@ -517,86 +495,9 @@
   for (i = 0, ii = layersToDraw.length; i < ii; ++i) {
     layer = layersToDraw[i];
     layerState = frameState.layerStates[goog.getUid(layer)];
-<<<<<<< HEAD
-    layerRenderer = this.getWebGLLayerRenderer(layer);
-    layerRenderer.composeFrame(frameState, layerState, context);
-=======
-    if (!layerState.visible ||
-        layerState.sourceState != ol.source.State.READY ||
-        viewResolution >= layerState.maxResolution ||
-        viewResolution < layerState.minResolution) {
-      continue;
-    }
-    var useColor =
-        layerState.brightness ||
-        layerState.contrast != 1 ||
-        layerState.hue ||
-        layerState.saturation != 1;
-
-    var fragmentShader, vertexShader;
-    if (useColor) {
-      fragmentShader = ol.renderer.webgl.map.shader.ColorFragment.getInstance();
-      vertexShader = ol.renderer.webgl.map.shader.ColorVertex.getInstance();
-    } else {
-      fragmentShader =
-          ol.renderer.webgl.map.shader.DefaultFragment.getInstance();
-      vertexShader = ol.renderer.webgl.map.shader.DefaultVertex.getInstance();
-    }
-
-    var program = this.getProgram(fragmentShader, vertexShader);
-    if (program != currentProgram) {
-
-      gl.useProgram(program);
-      currentProgram = program;
-
-      if (useColor) {
-        if (goog.isNull(this.colorLocations_)) {
-          locations =
-              new ol.renderer.webgl.map.shader.Color.Locations(gl, program);
-          this.colorLocations_ = locations;
-        } else {
-          locations = this.colorLocations_;
-        }
-      } else {
-        if (goog.isNull(this.defaultLocations_)) {
-          locations =
-              new ol.renderer.webgl.map.shader.Default.Locations(gl, program);
-          this.defaultLocations_ = locations;
-        } else {
-          locations = this.defaultLocations_;
-        }
-      }
-
-      gl.enableVertexAttribArray(locations.a_position);
-      gl.vertexAttribPointer(
-          locations.a_position, 2, goog.webgl.FLOAT, false, 16, 0);
-      gl.enableVertexAttribArray(locations.a_texCoord);
-      gl.vertexAttribPointer(
-          locations.a_texCoord, 2, goog.webgl.FLOAT, false, 16, 8);
-      gl.uniform1i(locations.u_texture, 0);
-
-    }
-
     layerRenderer = this.getLayerRenderer(layer);
     goog.asserts.assertInstanceof(layerRenderer, ol.renderer.webgl.Layer);
-    gl.uniformMatrix4fv(
-        locations.u_texCoordMatrix, false, layerRenderer.getTexCoordMatrix());
-    gl.uniformMatrix4fv(locations.u_projectionMatrix, false,
-        layerRenderer.getProjectionMatrix());
-    if (useColor) {
-      gl.uniformMatrix4fv(locations.u_colorMatrix, false,
-          layerRenderer.getColorMatrix(
-              layerState.brightness,
-              layerState.contrast,
-              layerState.hue,
-              layerState.saturation
-          ));
-    }
-    gl.uniform1f(locations.u_opacity, layerState.opacity);
-    gl.bindTexture(goog.webgl.TEXTURE_2D, layerRenderer.getTexture());
-    gl.drawArrays(goog.webgl.TRIANGLE_STRIP, 0, 4);
-
->>>>>>> b242756f
+    layerRenderer.composeFrame(frameState, layerState, context);
   }
 
   if (!this.renderedVisible_) {
